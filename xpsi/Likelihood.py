""" Class for managing likelihood function evaluation.

"""
__all__ = ["Likelihood"]

from xpsi import _rank
from xpsi.utils import make_verbose

from xpsi.global_imports import *

from xpsi.Star import Star
from xpsi.Signal import Signal, LikelihoodError, construct_energy_array
from xpsi.Prior import Prior
from xpsi.ParameterSubspace import ParameterSubspace
from xpsi import HotRegion
from xpsi import Elsewhere

class Likelihood(ParameterSubspace):
    """ A container for all objects related to likelihood evaluation.

    A collective for objects pertaining to a statistical analysis of
    X-ray signals. These objects include X-ray data (sub)sets, the model
    instruments used to acquire these data sets, and the model star and
    model backgrounds.

    :param obj star:
        An instance of :class:`~.Star.Star`. This instance is the model star.

    :param list signals:
        Either:

            * a single :class:`~.Signal.Signal` instance
            * a list of :class:`~.Signal.Signal` instances
            * a list of lists of :class:`~.Signal.Signal` instances

    :param float num_energies:
        Number of energies to compute specific photon flux signals at for
        likelihood evaluation. These energies will be distributed linearly
        in logarithmic space within the union of waveband coverages
        achieved by some set of instruments. Gaps in waveband coverage will
        be skipped.

    :param float fast_rel_num_energies:
        Fraction of the normal number of energies to use in *fast* mode.

    :param int threads:
        The number of ``OpenMP`` threads to spawn for integration. The default
        number of threads used by low-level integration routines is ``1``. The
        number can be increased if the parallelisation paradigm on a cluster
        is changed such that, e.g., per node there is one thread per CPU,
        instead of one ``OpenMPI`` process. It is recommended that
        :obj:`threads` is ``1``; more threads are useful when performing
        integrals at high resolution, but not necessarily when integrating
        *many* times as when sampling, because the MPI parallelisation
        paradigm is invoked.

    :param float llzero:
        The minimum log-likelihood setting for MultiNest. Points whose
        log-likelihood is lower than this value are ignored, which is useful
        for defining complicated priors.

    :param bool externally_updated:
        Update the parameter values upon call to the likelihood object?
        If so, then pass ``False``. A parameter vector then needs to be passed
        to the likelihood object. Otherwise, safely assume that the
        new parameter values are set externally, e.g., in a prior object
        when inverse sampling the prior for nested sampling.

    :param obj prior:
        Instance of subclass of :class:`~.Prior.Prior`.

    :param float max_energy:
        Optional maximum of energy set for signal computation. If no maximum
        is requested (the default), then the maximum is equal to the maximum
        energy from the loaded instrument response models.

    """
    def __init__(self, star, signals,
                 num_energies = 128,
                 fast_rel_num_energies = 0.25,
                 threads = 1, llzero = -1.0e90,
                 externally_updated = False,
                 prior = None,
                 max_energy = None):

        self.star = star
        self.signals = signals

        self._do_fast = False

        self._num_energies = num_energies
        self._fast_rel_num_energies = fast_rel_num_energies

        for photosphere, signals in zip(star.photospheres, self._signals):
            try:
                for signal in signals:
                    assert photosphere.prefix == signal.photosphere, \
                        'Each signal subspace must have a photosphere \
                         attribute that matches the identification prefix \
                         of a photosphere object, by convention, and the order \
                         of the list of signal-object lists must match the \
                         order of the list of photosphere objects.'
            except AttributeError:
                pass # quietly assume one photosphere object

            energies = construct_energy_array(num_energies,
                                              list(signals),
                                              max_energy)
            num = int( fast_rel_num_energies * num_energies )
            fast_energies = construct_energy_array(num,
                                                   list(signals),
                                                   max_energy)

            for signal in signals:
                signal.energies = energies
                signal.phases = photosphere.hot.phases_in_cycles

                if photosphere.hot.do_fast:
                    signal.fast_energies = fast_energies
                    signal.fast_phases = photosphere.hot.fast_phases_in_cycles
                    self._do_fast = True

        self.threads = threads

        self.llzero = llzero

        self.externally_updated = externally_updated

        if prior is not None:
            self.prior = prior

        # merge subspaces
        super(Likelihood, self).__init__(self._star, *(self._signals + [prior]))

    @property
    def threads(self):
        """ Get the number of threads spawned for integration. """
        return self._threads

    @threads.setter
    def threads(self, n):
        """ Set the number of threads spawned for integration. """
        try:
            self._threads = int(n)
        except TypeError:
            raise TypeError('Thread number must be an integer.')

    @property
    def do_fast(self):
        """ Does fast mode need to be activated? """
        return self._do_fast

    @property
    def star(self):
        """ Get the instance of :class:`~.Star.Star`. """
        return self._star

    @star.setter
    def star(self, obj):
        # only one star object for this version
        if not isinstance(obj, Star):
            raise TypeError('Invalid type for a Star object.')
        else:
            self._star = obj

    @property
    def signals(self):
        """ Get the list of :class:`~.Signal.Signal` instances. """
        if len(self._signals) == 1:
            if len(self._signals[0]) == 1:
                return self._signals[0][0]
        return self._signals

    @signals.setter
    def signals(self, obj):
        # infer how user supplied the signal objects
        if isinstance(obj, Signal):
            self._signals = [[obj,],]
        elif isinstance(obj, list):
            if all(isinstance(o, list) for o in obj):
                for l in obj:
                    if not all(isinstance(o, Signal) for o in l):
                        raise TypeError('Invalid type for a signal object.')

                self._signals = obj
            elif all(isinstance(o, Signal) for o in obj):
                self._signals = [obj,]
            else:
                raise TypeError('Invalid type for a signal object.')

    @property
    def signal(self):
        """ Get the sole signal instance or throw exception. """
        if len(self._signals) > 1 or len(self._signals[0]) > 1:
            raise ValueError('There is more than one signal instance.')
        return self._signals[0][0]

    @property
    def prior(self):
        return self._prior

    @prior.setter
    def prior(self, obj):
        """ Set the prior object if useful, e.g., in nested sampling.

        :param prior:
            A callable instance of :class:`~.Prior.Prior` which is
            useful for nested sampling if inverse prior sampling
            is not possible or not straightforward. If not ``None``
            (default), the prior is called. If the point lies
            exterior to the prior hypervolume, ensure the callable
            returns minus :obj:`numpy.inf`. The purpose is to mix the
            likelihood function and the prior for definition of
            the prior support. Inverse sampling is
            still performed between hard parameter bounds, or on
            any prior factors not handled in the call method. If the
            (conditional) prior to be evaluated is not uniform,
            return the logarithm of the prior density, which is
            combined with the likelihood evaluation. The likelihood
            is not evaluated if the log-prior is infinite.

        """
        if not isinstance(obj, Prior):
            raise TypeError('The prior object is not an instance of the '
                            'Prior class.')

        self._prior = obj
        try:
            self.merge(obj)
        except TypeError:
            pass # assume no prior parameters
        self._prior.parameters = self # a reference to the parameter container

    @prior.deleter
    def prior(self):
        """ Delete the reference to the prior. """

        try:
            del self._prior
        except AttributeError:
            pass # nothing to be done

    @property
    def llzero(self):
        """ Get the minimum log-likelihood setting passed to MultiNest. """
        return self._llzero

    @llzero.setter
    def llzero(self, value):
        """ Set the minimum log-likelihood that is viewed as zero. """
        try:
            self._llzero = float(value)
        except TypeError:
            raise TypeError('Zero log-likelihood number must be a float.')

    @property
    def random_near_llzero(self):
        """ Get the minimum log-likelihood scaled randomly by up to an
            order of magnitude. """
        return self._llzero * (0.1 + 0.9*_np.random.rand(1))

    @property
    def less_than_llzero(self):
        """ Get a number less than the minimum log-likelihood threshold. """
        return 1.1 * self._llzero

    @property
    def externally_updated(self):
        """ Safely assume parameters are already updated upon call to self? """
        return self._externally_updated

    @externally_updated.setter
    def externally_updated(self, updated):
        if not isinstance(updated, bool):
            raise TypeError('Provide a boolean to define update protocol.')
        self._externally_updated = updated

    @staticmethod
    def _divide(obj, x):
        """ Helper operator to check for compatibility first.

        As an example, if fast mode is activated for some hot region but not
        another, :obj:`obj` would be ``None`` and thus a safeguard is needed.

        """
        if isinstance(obj, _np.ndarray):
            return obj / x
        else:
            return None

    def _driver(self, fast_mode=False, synthesise=False, force_update=False, **kwargs):
        """ Main likelihood evaluation driver routine. """

        self._star.activate_fast_mode(fast_mode)

        star_updated = False
        if self._star.needs_update or force_update: # ignore fast parameters in this version
            try:
                if fast_mode or not self._do_fast:
                    fast_total_counts = None
                else:
                    fast_total_counts = tuple(signal.fast_total_counts for\
                                                        signal in self._signals)

                self._star.update(fast_total_counts, self.threads,force_update=force_update)
            except xpsiError as e:
                if isinstance(e, HotRegion.RayError):
                    print('Warning: HotRegion.RayError raised.')
                elif isinstance(e, Elsewhere.RayError):
                    print('Warning: Elsewhere.RayError raised.')


                return self.random_near_llzero

            for photosphere, signals in zip(self._star.photospheres, self._signals):
                try:
                    if fast_mode:
                        energies = signals[0].fast_energies
                    else:
                        energies = signals[0].energies

                    photosphere.integrate(energies, self.threads)
                except xpsiError as e:
                    try:
                        prefix = ' prefix ' + photosphere.prefix
                    except AttributeError:
                        prefix = ''
                    if isinstance(e, HotRegion.PulseError):
                        print('Warning: HotRegion.PulseError raised for '
                              'photosphere%s.' % prefix)
                    elif isinstance(e, Elsewhere.IntegrationError):
                        print('Warning: Elsewhere.IntegrationError for '
                              'photosphere%s.' % prefix)

                    print('Parameter vector: ', super(Likelihood,self).__call__())
                    return self.random_near_llzero

            star_updated = True

        # register the signals by operating with the instrument response
        for signals, photosphere in zip(self._signals, self._star.photospheres):
            for signal in signals:
                if star_updated or signal.needs_update:
                    signal.register(tuple(
                                     tuple(self._divide(component,
                                                    self._star.spacetime.d_sq)
                                           for component in hot_region)
                                     for hot_region in photosphere.signal),
                               fast_mode=fast_mode, threads=self.threads)
                    reregistered = True
                else:
                    reregistered = False

                if not fast_mode and reregistered:
                    if synthesise:
                        hot = photosphere.hot
                        try:
                            kws = kwargs.pop(signal.prefix)
                        except AttributeError:
                            kws = {}

                        shifts = [h['phase_shift'] for h in hot.objects]
                        signal.shifts = _np.array(shifts)
                        signal.synthesise(threads=self._threads, **kws)
                    else:
                        try:
                            hot = photosphere.hot
                            shifts = [h['phase_shift'] for h in hot.objects]
                            signal.shifts = _np.array(shifts)
                            signal(threads=self._threads, llzero=self._llzero)
                        except LikelihoodError:
                            try:
                                prefix = ' prefix ' + signal.prefix
                            except AttributeError:
                                prefix = ''
                            print('Warning: LikelihoodError raised for '
                                  'signal%s.' % prefix)
                            print('Parameter vector: ', super(Likelihood,self).__call__())
                            return self.random_near_llzero

        return star_updated

    def reinitialise(self):
        """ Reinitialise the likelihood object.

        Useful if some resolution settings in child objects were changed
        (namely, the number of signal phases) that need to be communicated
        to other child objects.

        """

        self.__init__(self._star,
                      self._signals,
                      self._num_energies,
                      self._fast_rel_num_energies,
                      self._threads,
                      self._llzero)

    def __call__(self, p = None, reinitialise = False, force = False):
        """ Evaluate the logarithm of the joint likelihood over all pulsations.

        :param list p:
            Parameter vector if parameters not updated externally.

        :param optional[bool] reinitialise:
            Call ``self.reinitialise()``?

        :param optional[bool] force:
            Force complete reevaluation even if some parameters are unchanged.
            To faciliate this, all parameter caches are cleared.

        :returns: The logarithm of the likelihood.

        """
        if reinitialise: # for safety if settings have been changed
            self.reinitialise() # do setup again given exisiting object refs
            self.clear_cache() # clear cache and values
        elif force: # no need to reinitialise, just clear cache and values
            self.clear_cache()

        if not self.externally_updated: # do not safely assume already handled
            if p is None: # expected a vector of values instead of nothing
                raise TypeError('Parameter values have not been updated.')
            super(Likelihood, self).__call__(p) # update free parameters

        if self.needs_update or force:
            try:
                logprior = self._prior(p) # pass vector just in case wanted
            except AttributeError:
                pass
            else:
                if not _np.isfinite(logprior):
                    # we need to restore due to premature return
                    super(Likelihood, self).__call__(self.cached)
                    return self.less_than_llzero

            if self._do_fast:
                # perform a low-resolution precomputation to direct cell
                # allocation
                x = self._driver(fast_mode=True,force_update=force)
                if not isinstance(x, bool):
                    super(Likelihood, self).__call__(self.cached) # restore
                    return x
                elif x:
                    x = self._driver(force_update=force)
                    if not isinstance(x, bool):
                        super(Likelihood, self).__call__(self.cached) # restore
                        return x
            else:
                x = self._driver(force_update=force)
                if not isinstance(x, bool):
                    super(Likelihood, self).__call__(self.cached) # restore
                    return x

            # memoization: update parameter value caches
            super(Likelihood, self).__call__(self.vector)

        loglikelihood = 0.0
        for signals in self._signals:
            for signal in signals:
                try:
                    loglikelihood += signal.loglikelihood
                except AttributeError as e:
                    print("ERROR: It looks like X-PSI falsely thought that the signal does not need to be updated and thus skipped an essential part of the calculation. If not sampling, please use ``force=True`` or ``force_update=True`` option for the likelihood evaluation, or if sampling please set ``likelihood.externally_updated = True``")
                    raise

        if loglikelihood <= self.llzero:
            return self.random_near_llzero

        try:
            return loglikelihood + logprior
        except NameError:
            return loglikelihood

    @make_verbose('Checking likelihood and prior evaluation before '
                  'commencing sampling', 'Checks passed')
    def check(self,
              hypercube_points,
              loglikelihood_call_vals,
              rtol_loglike,
              atol_loglike=0.0,
              logprior_call_vals=None,
              rtol_logprior=None,
              atol_logprior=None,
              physical_points=None,
              force_update=False):
        """ Perform checks on the likelihood evaluator and the prior density.

        Can be called from :func:`~.Sample.nested` to execute a check before
        automatically commencing a sampling process.

        :param ndarray[n,m] hypercube_points:
            A set of ``n`` points in the unit hypercube, where ``m`` is
            dimensionality (``self.num_params``) of the sampling space -- i.e.,
            of the hypercube. If you want to pass the physical points instead,
            just pass ``None`` here.

        :param optional(ndarray[n,m]) physical_points:
            A set of ``n`` points in the physical parameter space, where
            ``m`` is dimensionality (``self.num_params``) of the sampling space.
            The ``hypercube_points``, if not ``None``, will be ignored.

<<<<<<< HEAD
=======
        :param optional[bool] force_update:
            Force everything to be re-calculated regardless of what was computed before. This can be used to prevent errors in cases when the automatic check for update need is not working as intended.

>>>>>>> 6b7c8d84
        """
        try:
            from numpy import allclose
        except ImportError:
            yield 'Cannot import ``allclose`` function from NumPy.'
            yield 'Using fallback implementation'

            @make_verbose('Checking closeness of likelihood arrays:',
                          'Closeness evaluated')
            def allclose(a, b, rtol, atol, equal_nan=None):
                """ Fallback based on NumPy v1.17. """
                for _a, _b in zip(a, b):
                    yield '%.8e | %.8e .....' % (_a, _b)
                yield ~((_np.abs(a - b) > atol + rtol*_np.abs(b)).any())
                #raise NotImplementedError('Implement a fallback.')

        lls = []
        lps = [] if logprior_call_vals is not None else None


        if physical_points is not None:
            physical_points = _np.array(physical_points)

            try:
                if physical_points.ndim > 2:
                    raise AttributeError("Dimension of physical_points is > 2")

                elif physical_points.ndim == 1:
                    physical_points = physical_points.reshape(1,len(physical_points))

            except AttributeError as e:
                e.message = ('Physical points for likelihood check must form '
                             'a numpy.ndarray with at most two dimensions.')
                raise

            if physical_points.shape[1] != len(self):
                raise IndexError('Vector size does not match number of '
                                 'free parameters of likelihood function.')

            _cached = self.externally_updated

            self.externally_updated = False

            for point in physical_points:
<<<<<<< HEAD
                print(point)
                lls.append(self.__call__(point))
=======
                lls.append(self.__call__(point,force=force_update))
>>>>>>> 6b7c8d84
                if lps is not None:
                    lps.append(self._prior(point))

            self.externally_updated = _cached
        else:
            hypercube_points = _np.array(hypercube_points)

            try:
                if hypercube_points.ndim > 2:
                    raise AttributeError

                elif hypercube_points.ndim == 1:
                    hypercube_points = hypercube_points.reshape(1,len(hypercube_points))

            except AttributeError as e:
                e.message = ('Unit hypercube points for likelihood check must '
                             'form a numpy.ndarray with at most two dimensions.')
                raise

            if hypercube_points.shape[1] != len(self):
                raise IndexError('Vector size does not match number of '
                                 'free parameters of likelihood function.')

            for point in hypercube_points:
                phys_point = self._prior.inverse_sample(point)
                lls.append(self.__call__(phys_point,force=force_update))
                if lps is not None:
                    lps.append(self._prior(phys_point))

        try:
            proceed = allclose(_np.array(lls),
                               _np.array(loglikelihood_call_vals),
                               rtol=rtol_loglike, atol=atol_loglike,
                               equal_nan=False)
        except Exception as e:
            raise Exception('Log-likelihood value checks failed on process %i '
                            'with exception value: %s' % (_rank, str(e)))
        else:
            if proceed:
                yield 'Log-likelihood value checks passed on root process.'
            else:
                raise ValueError('Log-likelihood value checks failed on process '
                                 '%i' % _rank)

        if lps is not None:
            try:
                proceed = allclose(_np.array(lps),
                                   _np.array(logprior_call_vals),
                                   rtol=rtol_logprior, atol=atol_logprior,
                                   equal_nan=False)
            except Exception as e:
                raise Exception('Log-prior value checks failed on process %i '
                                'with exception value: %s' % (_rank, str(e)))
            else:
                if proceed:
                    yield 'Log-prior value checks passed on root process.'
                else:
                    raise ValueError('Log-prior value checks failed on '
                                     'process %i' % _rank)

    def synthesise(self, p, reinitialise=False, force=False, **kwargs):
        """ Synthesise pulsation data.

        :param list p: Parameter vector.

        :param optional[bool] reinitialise: Call ``self.reinitialise()``?

        :param optional[bool] force:
            Force complete reevaluation even if some parameters are unchanged.

        :param dict kwargs:
            Keyword arguments propagated to custom signal synthesis methods.
            Examples of such arguments include exposure times or
            required total count numbers (see example notebooks).

        """
        if reinitialise: # for safety if settings have been changed
            self.reinitialise() # do setup again given exisiting object refs
            self.clear_cache() # clear cache and values
        elif force: # no need to reinitialise, just clear cache and values
            self.clear_cache()

        if not self.externally_updated: # do not safely assume already handled
            if p is None: # expected a vector of values instead of nothing
                raise TypeError('Parameter values have not been updated.')
            super(Likelihood, self).__call__(p) # update free parameters

        if self.needs_update or force:
            try:
                logprior = self._prior(p) # pass vector just in case wanted
            except AttributeError:
                pass
            else:
                if not _np.isfinite(logprior):
                    print('At least one of the parameter values is not within the defined bounds.\n \
                    No synthetic data will be produced.')
                    # we need to restore due to premature return
                    super(Likelihood, self).__call__(self.cached)
                    return None

            if self._do_fast:
                # perform a low-resolution precomputation to direct cell
                # allocation
                x = self._driver(fast_mode=True,force_update=force)
                if not isinstance(x, bool):
                    super(Likelihood, self).__call__(self.cached) # restore
                    return None
                elif x:
                    x = self._driver(synthesise=True,force_update=force, **kwargs)
                    if not isinstance(x, bool):
                        super(Likelihood, self).__call__(self.cached) # restore
                        return None
            else:
                x = self._driver(synthesise=True,force_update=force, **kwargs)
                if not isinstance(x, bool):
                    super(Likelihood, self).__call__(self.cached) # restore
                    return None<|MERGE_RESOLUTION|>--- conflicted
+++ resolved
@@ -500,12 +500,11 @@
             ``m`` is dimensionality (``self.num_params``) of the sampling space.
             The ``hypercube_points``, if not ``None``, will be ignored.
 
-<<<<<<< HEAD
-=======
         :param optional[bool] force_update:
-            Force everything to be re-calculated regardless of what was computed before. This can be used to prevent errors in cases when the automatic check for update need is not working as intended.
-
->>>>>>> 6b7c8d84
+            Force everything to be re-calculated regardless of what was computed before.
+            This can be used to prevent errors in cases when the automatic check 
+            for update need is not working as intended.
+
         """
         try:
             from numpy import allclose
@@ -550,12 +549,7 @@
             self.externally_updated = False
 
             for point in physical_points:
-<<<<<<< HEAD
-                print(point)
-                lls.append(self.__call__(point))
-=======
                 lls.append(self.__call__(point,force=force_update))
->>>>>>> 6b7c8d84
                 if lps is not None:
                     lps.append(self._prior(point))
 
